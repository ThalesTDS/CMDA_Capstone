--- conflicted
+++ resolved
@@ -66,7 +66,6 @@
     """
     Main routine to analyze a directory of Python files and display the results.
     """
-<<<<<<< HEAD
     import pandas as pd
     import os
 
@@ -92,10 +91,6 @@
     combined_df.to_csv("exports/all_metrics_combined.csv", index=False)
 
 
-=======
-    dataset_directory = FileLoader.get_dir_path("working_pwc_code")
-    ProjectAnalyzer.analyze_and_export(dataset_directory)
->>>>>>> 3d9e4666
 
 
 if __name__ == "__main__":
