### **Accuracy**
- Does not rlly work

<<<<<<< HEAD
=======
### **Comment Density**
- Should doc strings and imports count? Currently they do.

### **Completeness**
- Review weighting.

>>>>>>> 53e1ee91
### **Conciseness**
- Review weighting.

<<<<<<< HEAD
=======


>>>>>>> 53e1ee91
### **General**
- Create/Find sample code to run tests on.
- Adjust weighting of metrics.

### **Readability**
- They only measure how "easy" a comment is to read, not if it makes sense.
- Nonsense text like "34653efgdfg" still gets scored based on sentence structure and word length.
- Im debugging it (Amy)

**Pre-trained Language Models (Best Option)**
BERT-based Models (Sentence Transformers)

Models like all-MiniLM-L6-v2 can check if comments contain meaningful sentences.
Can be fine-tuned on high-quality comments to predict validity.
How to Use:

Encode the comment and compare it against well-written reference comments.
- Text Classification Models
- Train a Classifier (Logistic Regression, SVM, or Random Forest)

Collect high-quality vs. gibberish comments as training data.
Train a binary classifier to detect valid documentation.<|MERGE_RESOLUTION|>--- conflicted
+++ resolved
@@ -1,23 +1,17 @@
 ### **Accuracy**
 - Does not rlly work
 
-<<<<<<< HEAD
-=======
 ### **Comment Density**
 - Should doc strings and imports count? Currently they do.
 
 ### **Completeness**
 - Review weighting.
 
->>>>>>> 53e1ee91
 ### **Conciseness**
 - Review weighting.
 
-<<<<<<< HEAD
-=======
 
 
->>>>>>> 53e1ee91
 ### **General**
 - Create/Find sample code to run tests on.
 - Adjust weighting of metrics.
